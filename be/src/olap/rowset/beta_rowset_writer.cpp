--- conflicted
+++ resolved
@@ -777,22 +777,7 @@
         segment_id = segid_offset + _segment_start_id;
         st = create_file_writer(segment_id, &file_writer);
     }
-<<<<<<< HEAD
-    if (config::experimental_olap_table_sink_v2) {
-        auto index_id = _index_id;
-        auto tablet_id = _rowset_meta->tablet_id();
-        auto load_id = _rowset_meta->load_id();
-        auto stream_id = *_streams.begin();
-        auto schema_hash = _context.tablet_schema_hash;
-
-        auto stream_writer = std::make_unique<io::StreamSinkFileWriter>(stream_id);
-        stream_writer->init(load_id, index_id, tablet_id, segment_id, schema_hash);
-        file_writer = std::move(stream_writer);
-    }
-=======
-    io::FileWriterPtr file_writer;
-    Status st = fs->create_file(path, &file_writer);
->>>>>>> 24a9796d
+
     if (!st.ok()) {
         return st;
     }
