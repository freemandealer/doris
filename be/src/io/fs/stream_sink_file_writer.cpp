// Licensed to the Apache Software Foundation (ASF) under one
// or more contributor license agreements.  See the NOTICE file
// distributed with this work for additional information
// regarding copyright ownership.  The ASF licenses this file
// to you under the Apache License, Version 2.0 (the
// "License"); you may not use this file except in compliance
// with the License.  You may obtain a copy of the License at
//
//   http://www.apache.org/licenses/LICENSE-2.0
//
// Unless required by applicable law or agreed to in writing,
// software distributed under the License is distributed on an
// "AS IS" BASIS, WITHOUT WARRANTIES OR CONDITIONS OF ANY
// KIND, either express or implied.  See the License for the
// specific language governing permissions and limitations
// under the License.

#include "io/fs/stream_sink_file_writer.h"

#include <gen_cpp/internal_service.pb.h>

#include "olap/olap_common.h"
#include "olap/rowset/beta_rowset_writer.h"

namespace doris {
namespace io {

void StreamSinkFileWriter::init(PUniqueId load_id, int64_t partition_id, int64_t index_id,
                                int64_t tablet_id, int32_t segment_id) {
    LOG(INFO) << "init stream writer, load id(" << UniqueId(load_id).to_string()
              << "), partition id(" << partition_id << "), index id(" << index_id << "), tablet_id("
              << tablet_id << "), segment_id(" << segment_id << ")";
    _load_id = load_id;
    _partition_id = partition_id;
    _index_id = index_id;
    _tablet_id = tablet_id;
    _segment_id = segment_id;

     _header.set_sender_id(_sender_id);
    *_header.mutable_load_id() = _load_id;
    _header.set_partition_id(_partition_id);
    _header.set_index_id(_index_id);
    _header.set_tablet_id(_tablet_id);
    _header.set_segment_id(_segment_id);
    _header.set_opcode(doris::PStreamHeader::APPEND_DATA);
    _append_header();
}

Status StreamSinkFileWriter::appendv(const Slice* data, size_t data_cnt) {
    size_t bytes_req = 0;
    for (int i = 0; i < data_cnt; i++) {
        bytes_req += data[i].get_size();
        _buf.append(data[i].get_data(), data[i].get_size());
    }
    _pending_bytes += bytes_req;
    _bytes_appended += bytes_req;

    LOG(INFO) << "writer appendv, load_id: " << UniqueId(_load_id).to_string()
              << ", index_id: " << _index_id << ", tablet_id: " << _tablet_id
              << ", segment_id: " << _segment_id << ", data_length: " << bytes_req;

    if (_pending_bytes >= _max_pending_bytes) {
<<<<<<< HEAD
        RETURN_IF_ERROR(_stream_sender(_buf));
        _buf.clear();
        LOG(INFO) << "buf size "<<_buf.size();
        _append_header();
        _pending_bytes =0;
=======
        RETURN_IF_ERROR(_flush_pending_slices(false));
>>>>>>> a9975e9a
    }

    LOG(INFO) << "current batched bytes: " << _pending_bytes;
    return Status::OK();
}

<<<<<<< HEAD
Status StreamSinkFileWriter::finalize(SegmentStatistics* stat) {
=======
Status StreamSinkFileWriter::_flush_pending_slices(bool eos) {
    PStreamHeader header;
    header.set_sender_id(_sender_id);
    header.set_allocated_load_id(&_load_id);
    header.set_partition_id(_partition_id);
    header.set_index_id(_index_id);
    header.set_tablet_id(_tablet_id);
    header.set_segment_id(_segment_id);
    header.set_segment_eos(eos);
    header.set_opcode(doris::PStreamHeader::APPEND_DATA);

    size_t header_len = header.ByteSizeLong();
    LOG(INFO) << "OOXXOO header pb: " << header.DebugString();

    butil::IOBuf buf;
    buf.append(reinterpret_cast<uint8_t*>(&header_len), sizeof(header_len));
    buf.append(header.SerializeAsString());

    size_t bytes_req = 0;
    while (!_pending_slices.empty()) {
        OwnedSlice owend_slice = std::move(_pending_slices.front());
        _pending_slices.pop();
        Slice slice = owend_slice.slice();
        bytes_req += slice.get_size();
        buf.append_user_data(const_cast<void*>(static_cast<const void*>(slice.get_data())),
                             slice.get_size(), deleter);
        owend_slice.release();
    }
    _pending_bytes -= bytes_req;

    LOG(INFO) << "writer flushing, load_id: " << UniqueId(_load_id).to_string()
              << ", index_id: " << _index_id << ", tablet_id: " << _tablet_id
              << ", segment_id: " << _segment_id << ", data_length: " << bytes_req;

    Status status = _stream_sender(buf);
    header.release_load_id();
    return status;
}

Status StreamSinkFileWriter::finalize() {
>>>>>>> a9975e9a
    LOG(INFO) << "writer finalize, load_id: " << UniqueId(_load_id).to_string()
              << ", index_id: " << _index_id << ", tablet_id: " << _tablet_id
              << ", segment_id: " << _segment_id;
    // TODO(zhengyu): update get_inverted_index_file_size into stat
<<<<<<< HEAD
    _header.set_segment_eos(true);
    stat->to_pb(_header.mutable_segment_statistics());
    _append_header();
    return _stream_sender(_buf);
}

void StreamSinkFileWriter::_append_header() {
    size_t header_len = _header.ByteSizeLong();
    _buf.append(reinterpret_cast<uint8_t*>(&header_len), sizeof(header_len));
    _buf.append(_header.SerializeAsString());
=======
    return _flush_pending_slices(true);
>>>>>>> a9975e9a
}

Status StreamSinkFileWriter::send_with_retry(brpc::StreamId stream, butil::IOBuf buf) {
    while (true) {
        int ret = brpc::StreamWrite(stream, buf);
        if (ret == EAGAIN) {
            const timespec time = butil::seconds_from_now(60);
            int wait_result = brpc::StreamWait(stream, &time);
            if (wait_result == 0) {
                continue;
            } else {
                return Status::InternalError("fail to send data when wait stream");
            }
        } else if (ret == EINVAL) {
            return Status::InternalError("fail to send data when stream write");
        } else {
            return Status::OK();
        }
    }
}

Status StreamSinkFileWriter::abort() {
    return Status::OK();
}

Status StreamSinkFileWriter::close() {
    return Status::OK();
}

Status StreamSinkFileWriter::write_at(size_t offset, const Slice& data) {
    return Status::OK();
}
} // namespace io
} // namespace doris<|MERGE_RESOLUTION|>--- conflicted
+++ resolved
@@ -60,70 +60,23 @@
               << ", segment_id: " << _segment_id << ", data_length: " << bytes_req;
 
     if (_pending_bytes >= _max_pending_bytes) {
-<<<<<<< HEAD
         RETURN_IF_ERROR(_stream_sender(_buf));
         _buf.clear();
         LOG(INFO) << "buf size "<<_buf.size();
         _append_header();
         _pending_bytes =0;
-=======
-        RETURN_IF_ERROR(_flush_pending_slices(false));
->>>>>>> a9975e9a
     }
 
     LOG(INFO) << "current batched bytes: " << _pending_bytes;
     return Status::OK();
 }
 
-<<<<<<< HEAD
+
 Status StreamSinkFileWriter::finalize(SegmentStatistics* stat) {
-=======
-Status StreamSinkFileWriter::_flush_pending_slices(bool eos) {
-    PStreamHeader header;
-    header.set_sender_id(_sender_id);
-    header.set_allocated_load_id(&_load_id);
-    header.set_partition_id(_partition_id);
-    header.set_index_id(_index_id);
-    header.set_tablet_id(_tablet_id);
-    header.set_segment_id(_segment_id);
-    header.set_segment_eos(eos);
-    header.set_opcode(doris::PStreamHeader::APPEND_DATA);
-
-    size_t header_len = header.ByteSizeLong();
-    LOG(INFO) << "OOXXOO header pb: " << header.DebugString();
-
-    butil::IOBuf buf;
-    buf.append(reinterpret_cast<uint8_t*>(&header_len), sizeof(header_len));
-    buf.append(header.SerializeAsString());
-
-    size_t bytes_req = 0;
-    while (!_pending_slices.empty()) {
-        OwnedSlice owend_slice = std::move(_pending_slices.front());
-        _pending_slices.pop();
-        Slice slice = owend_slice.slice();
-        bytes_req += slice.get_size();
-        buf.append_user_data(const_cast<void*>(static_cast<const void*>(slice.get_data())),
-                             slice.get_size(), deleter);
-        owend_slice.release();
-    }
-    _pending_bytes -= bytes_req;
-
-    LOG(INFO) << "writer flushing, load_id: " << UniqueId(_load_id).to_string()
-              << ", index_id: " << _index_id << ", tablet_id: " << _tablet_id
-              << ", segment_id: " << _segment_id << ", data_length: " << bytes_req;
-
-    Status status = _stream_sender(buf);
-    header.release_load_id();
-    return status;
-}
-
-Status StreamSinkFileWriter::finalize() {
->>>>>>> a9975e9a
     LOG(INFO) << "writer finalize, load_id: " << UniqueId(_load_id).to_string()
               << ", index_id: " << _index_id << ", tablet_id: " << _tablet_id
               << ", segment_id: " << _segment_id;
     // TODO(zhengyu): update get_inverted_index_file_size into stat
-<<<<<<< HEAD
     _header.set_segment_eos(true);
     stat->to_pb(_header.mutable_segment_statistics());
     _append_header();
@@ -134,9 +87,6 @@
     size_t header_len = _header.ByteSizeLong();
     _buf.append(reinterpret_cast<uint8_t*>(&header_len), sizeof(header_len));
     _buf.append(_header.SerializeAsString());
-=======
-    return _flush_pending_slices(true);
->>>>>>> a9975e9a
 }
 
 Status StreamSinkFileWriter::send_with_retry(brpc::StreamId stream, butil::IOBuf buf) {
